/*
 * Copyright (c) 2008, 2009, 2010 Nicira Networks.
 *
 * Licensed under the Apache License, Version 2.0 (the "License");
 * you may not use this file except in compliance with the License.
 * You may obtain a copy of the License at:
 *
 *     http://www.apache.org/licenses/LICENSE-2.0
 *
 * Unless required by applicable law or agreed to in writing, software
 * distributed under the License is distributed on an "AS IS" BASIS,
 * WITHOUT WARRANTIES OR CONDITIONS OF ANY KIND, either express or implied.
 * See the License for the specific language governing permissions and
 * limitations under the License.
 */

#include <config.h>
#include <arpa/inet.h>
#include <errno.h>
#include <getopt.h>
#include <inttypes.h>
#include <net/if.h>
#include <netinet/in.h>
#include <signal.h>
#include <stdarg.h>
#include <stdlib.h>
#include <string.h>
#include <unistd.h>
#include <sys/stat.h>
#include <sys/time.h>

#include "command-line.h"
#include "compiler.h"
#include "dirs.h"
#include "dpif.h"
#include "dynamic-string.h"
#include "netdev.h"
#include "netlink.h"
#include "odp-util.h"
#include "ofp-print.h"
#include "ofpbuf.h"
#include "openflow/nicira-ext.h"
#include "openflow/openflow.h"
#include "packets.h"
#include "random.h"
#include "socket-util.h"
#include "stream-ssl.h"
#include "timeval.h"
#include "util.h"
#include "vconn.h"

#include "vlog.h"
#define THIS_MODULE VLM_ofctl

#define DEFAULT_IDLE_TIMEOUT 60

#define MOD_PORT_CMD_UP      "up"
#define MOD_PORT_CMD_DOWN    "down"
#define MOD_PORT_CMD_FLOOD   "flood"
#define MOD_PORT_CMD_NOFLOOD "noflood"

/* Use strict matching for flow mod commands? */
static bool strict;

static const struct command all_commands[];

static void usage(void) NO_RETURN;
static void parse_options(int argc, char *argv[]);

int
main(int argc, char *argv[])
{
    set_program_name(argv[0]);
    time_init();
    vlog_init();
    parse_options(argc, argv);
    signal(SIGPIPE, SIG_IGN);
    run_command(argc - optind, argv + optind, all_commands);
    return 0;
}

static void
parse_options(int argc, char *argv[])
{
    enum {
        OPT_STRICT = UCHAR_MAX + 1,
        VLOG_OPTION_ENUMS
    };
    static struct option long_options[] = {
        {"timeout", required_argument, 0, 't'},
        {"strict", no_argument, 0, OPT_STRICT},
        {"help", no_argument, 0, 'h'},
        {"version", no_argument, 0, 'V'},
        VLOG_LONG_OPTIONS,
        STREAM_SSL_LONG_OPTIONS
        {0, 0, 0, 0},
    };
    char *short_options = long_options_to_short_options(long_options);

    for (;;) {
        unsigned long int timeout;
        int c;

        c = getopt_long(argc, argv, short_options, long_options, NULL);
        if (c == -1) {
            break;
        }

        switch (c) {
        case 't':
            timeout = strtoul(optarg, NULL, 10);
            if (timeout <= 0) {
                ovs_fatal(0, "value %s on -t or --timeout is not at least 1",
                          optarg);
            } else {
                time_alarm(timeout);
            }
            break;

        case 'h':
            usage();

        case 'V':
            OVS_PRINT_VERSION(OFP_VERSION, OFP_VERSION);
            exit(EXIT_SUCCESS);

        case OPT_STRICT:
            strict = true;
            break;

        VLOG_OPTION_HANDLERS
        STREAM_SSL_OPTION_HANDLERS

        case '?':
            exit(EXIT_FAILURE);

        default:
            abort();
        }
    }
    free(short_options);
}

static void
usage(void)
{
    printf("%s: OpenFlow switch management utility\n"
           "usage: %s [OPTIONS] COMMAND [ARG...]\n"
           "\nFor OpenFlow switches:\n"
           "  show SWITCH                 show OpenFlow information\n"
           "  status SWITCH [KEY]         report statistics (about KEY)\n"
           "  dump-desc SWITCH            print switch description\n"
           "  dump-tables SWITCH          print table stats\n"
           "  mod-port SWITCH IFACE ACT   modify port behavior\n"
           "  dump-ports SWITCH           print port statistics\n"
           "  dump-flows SWITCH           print all flow entries\n"
           "  dump-flows SWITCH FLOW      print matching FLOWs\n"
           "  dump-aggregate SWITCH       print aggregate flow statistics\n"
           "  dump-aggregate SWITCH FLOW  print aggregate stats for FLOWs\n"
           "  add-flow SWITCH FLOW        add flow described by FLOW\n"
           "  add-flows SWITCH FILE       add flows from FILE\n"
           "  mod-flows SWITCH FLOW       modify actions of matching FLOWs\n"
           "  del-flows SWITCH [FLOW]     delete matching FLOWs\n"
           "  monitor SWITCH MISSLEN EXP  print packets received from SWITCH\n"
           "\nFor OpenFlow switches and controllers:\n"
           "  probe VCONN                 probe whether VCONN is up\n"
           "  ping VCONN [N]              latency of N-byte echos\n"
           "  benchmark VCONN N COUNT     bandwidth of COUNT N-byte echos\n"
           "where each SWITCH is an active OpenFlow connection method.\n",
           program_name, program_name);
    vconn_usage(true, false, false);
    vlog_usage();
    printf("\nOther options:\n"
           "  --strict                    use strict match for flow commands\n"
           "  -t, --timeout=SECS          give up after SECS seconds\n"
           "  -h, --help                  display this help message\n"
           "  -V, --version               display version information\n");
    exit(EXIT_SUCCESS);
}

static void run(int retval, const char *message, ...)
    PRINTF_FORMAT(2, 3);

static void run(int retval, const char *message, ...)
{
    if (retval) {
        va_list args;

        fprintf(stderr, "%s: ", program_name);
        va_start(args, message);
        vfprintf(stderr, message, args);
        va_end(args);
        if (retval == EOF) {
            fputs(": unexpected end of file\n", stderr);
        } else {
            fprintf(stderr, ": %s\n", strerror(retval));
        }

        exit(EXIT_FAILURE);
    }
}

/* Generic commands. */

static void
open_vconn_socket(const char *name, struct vconn **vconnp)
{
    char *vconn_name = xasprintf("unix:%s", name);
    VLOG_INFO("connecting to %s", vconn_name);
    run(vconn_open_block(vconn_name, OFP_VERSION, vconnp),
        "connecting to %s", vconn_name);
    free(vconn_name);
}

static void
open_vconn(const char *name, struct vconn **vconnp)
{
    struct dpif *dpif;
    struct stat s;
    char *bridge_path, *datapath_name, *datapath_type;

    bridge_path = xasprintf("%s/%s.mgmt", ovs_rundir, name);
    dp_parse_name(name, &datapath_name, &datapath_type);

    if (strstr(name, ":")) {
        run(vconn_open_block(name, OFP_VERSION, vconnp),
            "connecting to %s", name);
    } else if (!stat(name, &s) && S_ISSOCK(s.st_mode)) {
        open_vconn_socket(name, vconnp);
    } else if (!stat(bridge_path, &s) && S_ISSOCK(s.st_mode)) {
        open_vconn_socket(bridge_path, vconnp);
    } else if (!dpif_open(datapath_name, datapath_type, &dpif)) {
        char dpif_name[IF_NAMESIZE + 1];
        char *socket_name;

        run(dpif_port_get_name(dpif, ODPP_LOCAL, dpif_name, sizeof dpif_name),
            "obtaining name of %s", dpif_name);
        dpif_close(dpif);
        if (strcmp(dpif_name, name)) {
            VLOG_INFO("datapath %s is named %s", name, dpif_name);
        }

        socket_name = xasprintf("%s/%s.mgmt", ovs_rundir, dpif_name);
        if (stat(socket_name, &s)) {
            ovs_fatal(errno, "cannot connect to %s: stat failed on %s",
                      name, socket_name);
        } else if (!S_ISSOCK(s.st_mode)) {
            ovs_fatal(0, "cannot connect to %s: %s is not a socket",
                      name, socket_name);
        }

        open_vconn_socket(socket_name, vconnp);
        free(socket_name);
    } else {
        ovs_fatal(0, "%s is not a valid connection method", name);
    }

    free(datapath_name);
    free(datapath_type);
    free(bridge_path);
}

static void *
alloc_stats_request(size_t body_len, uint16_t type, struct ofpbuf **bufferp)
{
    struct ofp_stats_request *rq;
    rq = make_openflow((offsetof(struct ofp_stats_request, body)
                        + body_len), OFPT_STATS_REQUEST, bufferp);
    rq->type = htons(type);
    rq->flags = htons(0);
    return rq->body;
}

static void
send_openflow_buffer(struct vconn *vconn, struct ofpbuf *buffer)
{
    update_openflow_length(buffer);
    run(vconn_send_block(vconn, buffer), "failed to send packet to switch");
}

static void
dump_transaction(const char *vconn_name, struct ofpbuf *request)
{
    struct vconn *vconn;
    struct ofpbuf *reply;

    update_openflow_length(request);
    open_vconn(vconn_name, &vconn);
    run(vconn_transact(vconn, request, &reply), "talking to %s", vconn_name);
    ofp_print(stdout, reply->data, reply->size, 1);
    vconn_close(vconn);
}

static void
dump_trivial_transaction(const char *vconn_name, uint8_t request_type)
{
    struct ofpbuf *request;
    make_openflow(sizeof(struct ofp_header), request_type, &request);
    dump_transaction(vconn_name, request);
}

static void
dump_stats_transaction(const char *vconn_name, struct ofpbuf *request)
{
    uint32_t send_xid = ((struct ofp_header *) request->data)->xid;
    struct vconn *vconn;
    bool done = false;

    open_vconn(vconn_name, &vconn);
    send_openflow_buffer(vconn, request);
    while (!done) {
        uint32_t recv_xid;
        struct ofpbuf *reply;

        run(vconn_recv_block(vconn, &reply), "OpenFlow packet receive failed");
        recv_xid = ((struct ofp_header *) reply->data)->xid;
        if (send_xid == recv_xid) {
            struct ofp_stats_reply *osr;

            ofp_print(stdout, reply->data, reply->size, 1);

            osr = ofpbuf_at(reply, 0, sizeof *osr);
            done = !osr || !(ntohs(osr->flags) & OFPSF_REPLY_MORE);
        } else {
            VLOG_DBG("received reply with xid %08"PRIx32" "
                     "!= expected %08"PRIx32, recv_xid, send_xid);
        }
        ofpbuf_delete(reply);
    }
    vconn_close(vconn);
}

static void
dump_trivial_stats_transaction(const char *vconn_name, uint8_t stats_type)
{
    struct ofpbuf *request;
    alloc_stats_request(0, stats_type, &request);
    dump_stats_transaction(vconn_name, request);
}

static void
<<<<<<< HEAD
do_show(int argc UNUSED, char *argv[])
=======
do_show(const struct settings *s OVS_UNUSED, int argc OVS_UNUSED, char *argv[])
>>>>>>> 67a4917b
{
    dump_trivial_transaction(argv[1], OFPT_FEATURES_REQUEST);
    dump_trivial_transaction(argv[1], OFPT_GET_CONFIG_REQUEST);
}

static void
<<<<<<< HEAD
do_status(int argc, char *argv[])
=======
do_status(const struct settings *s OVS_UNUSED, int argc, char *argv[])
>>>>>>> 67a4917b
{
    struct nicira_header *request, *reply;
    struct vconn *vconn;
    struct ofpbuf *b;

    request = make_openflow(sizeof *request, OFPT_VENDOR, &b);
    request->vendor = htonl(NX_VENDOR_ID);
    request->subtype = htonl(NXT_STATUS_REQUEST);
    if (argc > 2) {
        ofpbuf_put(b, argv[2], strlen(argv[2]));
        update_openflow_length(b);
    }
    open_vconn(argv[1], &vconn);
    run(vconn_transact(vconn, b, &b), "talking to %s", argv[1]);
    vconn_close(vconn);

    if (b->size < sizeof *reply) {
        ovs_fatal(0, "short reply (%zu bytes)", b->size);
    }
    reply = b->data;
    if (reply->header.type != OFPT_VENDOR
        || reply->vendor != ntohl(NX_VENDOR_ID)
        || reply->subtype != ntohl(NXT_STATUS_REPLY)) {
        ofp_print(stderr, b->data, b->size, 2);
        ovs_fatal(0, "bad reply");
    }

    fwrite(reply + 1, b->size - sizeof *reply, 1, stdout);
}

static void
<<<<<<< HEAD
do_dump_desc(int argc UNUSED, char *argv[])
=======
do_dump_desc(const struct settings *s OVS_UNUSED,
             int argc OVS_UNUSED, char *argv[])
>>>>>>> 67a4917b
{
    dump_trivial_stats_transaction(argv[1], OFPST_DESC);
}

static void
<<<<<<< HEAD
do_dump_tables(int argc UNUSED, char *argv[])
=======
do_dump_tables(const struct settings *s OVS_UNUSED,
               int argc OVS_UNUSED, char *argv[])
>>>>>>> 67a4917b
{
    dump_trivial_stats_transaction(argv[1], OFPST_TABLE);
}


static uint32_t
str_to_u32(const char *str) 
{
    char *tail;
    uint32_t value;

    errno = 0;
    value = strtoul(str, &tail, 0);
    if (errno == EINVAL || errno == ERANGE || *tail) {
        ovs_fatal(0, "invalid numeric format %s", str);
    }
    return value;
}

static void
str_to_mac(const char *str, uint8_t mac[6]) 
{
    if (sscanf(str, ETH_ADDR_SCAN_FMT, ETH_ADDR_SCAN_ARGS(mac))
        != ETH_ADDR_SCAN_COUNT) {
        ovs_fatal(0, "invalid mac address %s", str);
    }
}

static uint32_t
str_to_ip(const char *str_, uint32_t *ip)
{
    char *str = xstrdup(str_);
    char *save_ptr = NULL;
    const char *name, *netmask;
    struct in_addr in_addr;
    int n_wild, retval;

    name = strtok_r(str, "/", &save_ptr);
    retval = name ? lookup_ip(name, &in_addr) : EINVAL;
    if (retval) {
        ovs_fatal(0, "%s: could not convert to IP address", str);
    }
    *ip = in_addr.s_addr;

    netmask = strtok_r(NULL, "/", &save_ptr);
    if (netmask) {
        uint8_t o[4];
        if (sscanf(netmask, "%"SCNu8".%"SCNu8".%"SCNu8".%"SCNu8,
                   &o[0], &o[1], &o[2], &o[3]) == 4) {
            uint32_t nm = (o[0] << 24) | (o[1] << 16) | (o[2] << 8) | o[3];
            int i;

            /* Find first 1-bit. */
            for (i = 0; i < 32; i++) {
                if (nm & (1u << i)) {
                    break;
                }
            }
            n_wild = i;

            /* Verify that the rest of the bits are 1-bits. */
            for (; i < 32; i++) {
                if (!(nm & (1u << i))) {
                    ovs_fatal(0, "%s: %s is not a valid netmask",
                              str, netmask);
                }
            }
        } else {
            int prefix = atoi(netmask);
            if (prefix <= 0 || prefix > 32) {
                ovs_fatal(0, "%s: network prefix bits not between 1 and 32",
                          str);
            }
            n_wild = 32 - prefix;
        }
    } else {
        n_wild = 0;
    }

    free(str);
    return n_wild;
}

static void *
put_action(struct ofpbuf *b, size_t size, uint16_t type)
{
    struct ofp_action_header *ah = ofpbuf_put_zeros(b, size);
    ah->type = htons(type);
    ah->len = htons(size);
    return ah;
}

static struct ofp_action_output *
put_output_action(struct ofpbuf *b, uint16_t port)
{
    struct ofp_action_output *oao = put_action(b, sizeof *oao, OFPAT_OUTPUT);
    oao->port = htons(port);
    return oao;
}

static void
put_dl_addr_action(struct ofpbuf *b, uint16_t type, const char *addr)
{
    struct ofp_action_dl_addr *oada = put_action(b, sizeof *oada, type);
    str_to_mac(addr, oada->dl_addr);
}


static bool
parse_port_name(const char *name, uint16_t *port)
{
    struct pair {
        const char *name;
        uint16_t value;
    };
    static const struct pair pairs[] = {
#define DEF_PAIR(NAME) {#NAME, OFPP_##NAME}
        DEF_PAIR(IN_PORT),
        DEF_PAIR(TABLE),
        DEF_PAIR(NORMAL),
        DEF_PAIR(FLOOD),
        DEF_PAIR(ALL),
        DEF_PAIR(CONTROLLER),
        DEF_PAIR(LOCAL),
        DEF_PAIR(NONE),
#undef DEF_PAIR
    };
    static const int n_pairs = ARRAY_SIZE(pairs);
    size_t i;

    for (i = 0; i < n_pairs; i++) {
        if (!strcasecmp(name, pairs[i].name)) {
            *port = pairs[i].value;
            return true;
        }
    }
    return false;
}

static void
str_to_action(char *str, struct ofpbuf *b)
{
    char *act, *arg;
    char *saveptr = NULL;
    bool drop = false;
    int n_actions;

    for (act = strtok_r(str, ", \t\r\n", &saveptr), n_actions = 0; act;
         act = strtok_r(NULL, ", \t\r\n", &saveptr), n_actions++) 
    {
        uint16_t port;

        if (drop) {
            ovs_fatal(0, "Drop actions must not be followed by other actions");
        }

        /* Arguments are separated by colons */
        arg = strchr(act, ':');
        if (arg) {
            *arg = '\0';
            arg++;
        }

        if (!strcasecmp(act, "mod_vlan_vid")) {
            struct ofp_action_vlan_vid *va;
            va = put_action(b, sizeof *va, OFPAT_SET_VLAN_VID);
            va->vlan_vid = htons(str_to_u32(arg));
        } else if (!strcasecmp(act, "mod_vlan_pcp")) {
            struct ofp_action_vlan_pcp *va;
            va = put_action(b, sizeof *va, OFPAT_SET_VLAN_PCP);
            va->vlan_pcp = str_to_u32(arg);
        } else if (!strcasecmp(act, "strip_vlan")) {
            struct ofp_action_header *ah;
            ah = put_action(b, sizeof *ah, OFPAT_STRIP_VLAN);
            ah->type = htons(OFPAT_STRIP_VLAN);
        } else if (!strcasecmp(act, "mod_dl_src")) {
            put_dl_addr_action(b, OFPAT_SET_DL_SRC, arg);
        } else if (!strcasecmp(act, "mod_dl_dst")) {
            put_dl_addr_action(b, OFPAT_SET_DL_DST, arg);
        } else if (!strcasecmp(act, "mod_nw_src")) {
            struct ofp_action_nw_addr *na;
            na = put_action(b, sizeof *na, OFPAT_SET_NW_SRC);
            str_to_ip(arg, &na->nw_addr);
        } else if (!strcasecmp(act, "mod_nw_dst")) {
            struct ofp_action_nw_addr *na;
            na = put_action(b, sizeof *na, OFPAT_SET_NW_DST);
            str_to_ip(arg, &na->nw_addr);
        } else if (!strcasecmp(act, "mod_tp_src")) {
            struct ofp_action_tp_port *ta;
            ta = put_action(b, sizeof *ta, OFPAT_SET_TP_SRC);
            ta->tp_port = htons(str_to_u32(arg));
        } else if (!strcasecmp(act, "mod_tp_dst")) {
            struct ofp_action_tp_port *ta;
            ta = put_action(b, sizeof *ta, OFPAT_SET_TP_DST);
            ta->tp_port = htons(str_to_u32(arg));
        } else if (!strcasecmp(act, "output")) {
            put_output_action(b, str_to_u32(arg));
        } else if (!strcasecmp(act, "drop")) {
            /* A drop action in OpenFlow occurs by just not setting 
             * an action. */
            drop = true;
            if (n_actions) {
                ovs_fatal(0, "Drop actions must not be preceded by other "
                          "actions");
            }
        } else if (!strcasecmp(act, "CONTROLLER")) {
            struct ofp_action_output *oao;
            oao = put_output_action(b, OFPP_CONTROLLER);

            /* Unless a numeric argument is specified, we send the whole
             * packet to the controller. */
            if (arg && (strspn(act, "0123456789") == strlen(act))) {
               oao->max_len = htons(str_to_u32(arg));
            } else {
                oao->max_len = htons(UINT16_MAX);
            }
        } else if (parse_port_name(act, &port)) {
            put_output_action(b, port);
        } else if (strspn(act, "0123456789") == strlen(act)) {
            put_output_action(b, str_to_u32(act));
        } else {
            ovs_fatal(0, "Unknown action: %s", act);
        }
    }
}

struct protocol {
    const char *name;
    uint16_t dl_type;
    uint8_t nw_proto;
};

static bool
parse_protocol(const char *name, const struct protocol **p_out)
{
    static const struct protocol protocols[] = {
        { "ip", ETH_TYPE_IP, 0 },
        { "arp", ETH_TYPE_ARP, 0 },
        { "icmp", ETH_TYPE_IP, IP_TYPE_ICMP },
        { "tcp", ETH_TYPE_IP, IP_TYPE_TCP },
        { "udp", ETH_TYPE_IP, IP_TYPE_UDP },
    };
    const struct protocol *p;

    for (p = protocols; p < &protocols[ARRAY_SIZE(protocols)]; p++) {
        if (!strcmp(p->name, name)) {
            *p_out = p;
            return true;
        }
    }
    *p_out = NULL;
    return false;
}

struct field {
    const char *name;
    uint32_t wildcard;
    enum { F_U8, F_U16, F_MAC, F_IP } type;
    size_t offset, shift;
};

static bool
parse_field(const char *name, const struct field **f_out) 
{
#define F_OFS(MEMBER) offsetof(struct ofp_match, MEMBER)
    static const struct field fields[] = { 
        { "in_port", OFPFW_IN_PORT, F_U16, F_OFS(in_port), 0 },
        { "dl_vlan", OFPFW_DL_VLAN, F_U16, F_OFS(dl_vlan), 0 },
        { "dl_src", OFPFW_DL_SRC, F_MAC, F_OFS(dl_src), 0 },
        { "dl_dst", OFPFW_DL_DST, F_MAC, F_OFS(dl_dst), 0 },
        { "dl_type", OFPFW_DL_TYPE, F_U16, F_OFS(dl_type), 0 },
        { "nw_src", OFPFW_NW_SRC_MASK, F_IP,
          F_OFS(nw_src), OFPFW_NW_SRC_SHIFT },
        { "nw_dst", OFPFW_NW_DST_MASK, F_IP,
          F_OFS(nw_dst), OFPFW_NW_DST_SHIFT },
        { "nw_proto", OFPFW_NW_PROTO, F_U8, F_OFS(nw_proto), 0 },
        { "tp_src", OFPFW_TP_SRC, F_U16, F_OFS(tp_src), 0 },
        { "tp_dst", OFPFW_TP_DST, F_U16, F_OFS(tp_dst), 0 },
        { "icmp_type", OFPFW_ICMP_TYPE, F_U16, F_OFS(icmp_type), 0 },
        { "icmp_code", OFPFW_ICMP_CODE, F_U16, F_OFS(icmp_code), 0 }
    };
    const struct field *f;

    for (f = fields; f < &fields[ARRAY_SIZE(fields)]; f++) {
        if (!strcmp(f->name, name)) {
            *f_out = f;
            return true;
        }
    }
    *f_out = NULL;
    return false;
}

static void
str_to_flow(char *string, struct ofp_match *match, struct ofpbuf *actions,
            uint8_t *table_idx, uint16_t *out_port, uint16_t *priority, 
            uint16_t *idle_timeout, uint16_t *hard_timeout)
{
    char *save_ptr = NULL;
    char *name;
    uint32_t wildcards;

    if (table_idx) {
        *table_idx = 0xff;
    }
    if (out_port) {
        *out_port = OFPP_NONE;
    }
    if (priority) {
        *priority = OFP_DEFAULT_PRIORITY;
    }
    if (idle_timeout) {
        *idle_timeout = DEFAULT_IDLE_TIMEOUT;
    }
    if (hard_timeout) {
        *hard_timeout = OFP_FLOW_PERMANENT;
    }
    if (actions) {
        char *act_str = strstr(string, "action");
        if (!act_str) {
            ovs_fatal(0, "must specify an action");
        }
        *(act_str-1) = '\0';

        act_str = strchr(act_str, '=');
        if (!act_str) {
            ovs_fatal(0, "must specify an action");
        }

        act_str++;

        str_to_action(act_str, actions);
    }
    memset(match, 0, sizeof *match);
    wildcards = OFPFW_ALL;
    for (name = strtok_r(string, "=, \t\r\n", &save_ptr); name;
         name = strtok_r(NULL, "=, \t\r\n", &save_ptr)) {
        const struct protocol *p;

        if (parse_protocol(name, &p)) {
            wildcards &= ~OFPFW_DL_TYPE;
            match->dl_type = htons(p->dl_type);
            if (p->nw_proto) {
                wildcards &= ~OFPFW_NW_PROTO;
                match->nw_proto = p->nw_proto;
            }
        } else {
            const struct field *f;
            char *value;

            value = strtok_r(NULL, ", \t\r\n", &save_ptr);
            if (!value) {
                ovs_fatal(0, "field %s missing value", name);
            }
        
            if (table_idx && !strcmp(name, "table")) {
                *table_idx = atoi(value);
            } else if (out_port && !strcmp(name, "out_port")) {
                *out_port = atoi(value);
            } else if (priority && !strcmp(name, "priority")) {
                *priority = atoi(value);
            } else if (idle_timeout && !strcmp(name, "idle_timeout")) {
                *idle_timeout = atoi(value);
            } else if (hard_timeout && !strcmp(name, "hard_timeout")) {
                *hard_timeout = atoi(value);
            } else if (parse_field(name, &f)) {
                void *data = (char *) match + f->offset;
                if (!strcmp(value, "*") || !strcmp(value, "ANY")) {
                    wildcards |= f->wildcard;
                } else {
                    wildcards &= ~f->wildcard;
                    if (f->wildcard == OFPFW_IN_PORT
                        && parse_port_name(value, (uint16_t *) data)) {
                        /* Nothing to do. */
                    } else if (f->type == F_U8) {
                        *(uint8_t *) data = str_to_u32(value);
                    } else if (f->type == F_U16) {
                        *(uint16_t *) data = htons(str_to_u32(value));
                    } else if (f->type == F_MAC) {
                        str_to_mac(value, data);
                    } else if (f->type == F_IP) {
                        wildcards |= str_to_ip(value, data) << f->shift;
                    } else {
                        NOT_REACHED();
                    }
                }
            } else {
                ovs_fatal(0, "unknown keyword %s", name);
            }
        }
    }
    match->wildcards = htonl(wildcards);
}

static void
<<<<<<< HEAD
do_dump_flows(int argc, char *argv[])
=======
do_dump_flows(const struct settings *s OVS_UNUSED, int argc, char *argv[])
>>>>>>> 67a4917b
{
    struct ofp_flow_stats_request *req;
    uint16_t out_port;
    struct ofpbuf *request;

    req = alloc_stats_request(sizeof *req, OFPST_FLOW, &request);
    str_to_flow(argc > 2 ? argv[2] : "", &req->match, NULL,
                &req->table_id, &out_port, NULL, NULL, NULL);
    memset(&req->pad, 0, sizeof req->pad);
    req->out_port = htons(out_port);

    dump_stats_transaction(argv[1], request);
}

static void
<<<<<<< HEAD
do_dump_aggregate(int argc, char *argv[])
=======
do_dump_aggregate(const struct settings *s OVS_UNUSED, int argc, char *argv[])
>>>>>>> 67a4917b
{
    struct ofp_aggregate_stats_request *req;
    struct ofpbuf *request;
    uint16_t out_port;

    req = alloc_stats_request(sizeof *req, OFPST_AGGREGATE, &request);
    str_to_flow(argc > 2 ? argv[2] : "", &req->match, NULL,
                &req->table_id, &out_port, NULL, NULL, NULL);
    memset(&req->pad, 0, sizeof req->pad);
    req->out_port = htons(out_port);

    dump_stats_transaction(argv[1], request);
}

static void
<<<<<<< HEAD
do_add_flow(int argc UNUSED, char *argv[])
=======
do_add_flow(const struct settings *s OVS_UNUSED, int argc OVS_UNUSED,
            char *argv[])
>>>>>>> 67a4917b
{
    struct vconn *vconn;
    struct ofpbuf *buffer;
    struct ofp_flow_mod *ofm;
    uint16_t priority, idle_timeout, hard_timeout;
    struct ofp_match match;

    /* Parse and send.  str_to_flow() will expand and reallocate the data in
     * 'buffer', so we can't keep pointers to across the str_to_flow() call. */
    make_openflow(sizeof *ofm, OFPT_FLOW_MOD, &buffer);
    str_to_flow(argv[2], &match, buffer,
                NULL, NULL, &priority, &idle_timeout, &hard_timeout);
    ofm = buffer->data;
    ofm->match = match;
    ofm->command = htons(OFPFC_ADD);
    ofm->idle_timeout = htons(idle_timeout);
    ofm->hard_timeout = htons(hard_timeout);
    ofm->buffer_id = htonl(UINT32_MAX);
    ofm->priority = htons(priority);
    ofm->reserved = htonl(0);

    open_vconn(argv[1], &vconn);
    send_openflow_buffer(vconn, buffer);
    vconn_close(vconn);
}

static void
<<<<<<< HEAD
do_add_flows(int argc UNUSED, char *argv[])
=======
do_add_flows(const struct settings *s OVS_UNUSED, int argc OVS_UNUSED,
             char *argv[])
>>>>>>> 67a4917b
{
    struct vconn *vconn;
    FILE *file;
    char line[1024];

    file = fopen(argv[2], "r");
    if (file == NULL) {
        ovs_fatal(errno, "%s: open", argv[2]);
    }

    open_vconn(argv[1], &vconn);
    while (fgets(line, sizeof line, file)) {
        struct ofpbuf *buffer;
        struct ofp_flow_mod *ofm;
        uint16_t priority, idle_timeout, hard_timeout;
        struct ofp_match match;

        char *comment;

        /* Delete comments. */
        comment = strchr(line, '#');
        if (comment) {
            *comment = '\0';
        }

        /* Drop empty lines. */
        if (line[strspn(line, " \t\n")] == '\0') {
            continue;
        }

        /* Parse and send.  str_to_flow() will expand and reallocate the data
         * in 'buffer', so we can't keep pointers to across the str_to_flow()
         * call. */
        make_openflow(sizeof *ofm, OFPT_FLOW_MOD, &buffer);
        str_to_flow(line, &match, buffer,
                    NULL, NULL, &priority, &idle_timeout, &hard_timeout);
        ofm = buffer->data;
        ofm->match = match;
        ofm->command = htons(OFPFC_ADD);
        ofm->idle_timeout = htons(idle_timeout);
        ofm->hard_timeout = htons(hard_timeout);
        ofm->buffer_id = htonl(UINT32_MAX);
        ofm->priority = htons(priority);
        ofm->reserved = htonl(0);

        send_openflow_buffer(vconn, buffer);
    }
    vconn_close(vconn);
    fclose(file);
}

static void
<<<<<<< HEAD
do_mod_flows(int argc UNUSED, char *argv[])
=======
do_mod_flows(const struct settings *s, int argc OVS_UNUSED, char *argv[])
>>>>>>> 67a4917b
{
    uint16_t priority, idle_timeout, hard_timeout;
    struct vconn *vconn;
    struct ofpbuf *buffer;
    struct ofp_flow_mod *ofm;
    struct ofp_match match;

    /* Parse and send.  str_to_flow() will expand and reallocate the data in
     * 'buffer', so we can't keep pointers to across the str_to_flow() call. */
    make_openflow(sizeof *ofm, OFPT_FLOW_MOD, &buffer);
    str_to_flow(argv[2], &match, buffer,
                NULL, NULL, &priority, &idle_timeout, &hard_timeout);
    ofm = buffer->data;
    ofm->match = match;
    if (strict) {
        ofm->command = htons(OFPFC_MODIFY_STRICT);
    } else {
        ofm->command = htons(OFPFC_MODIFY);
    }
    ofm->idle_timeout = htons(idle_timeout);
    ofm->hard_timeout = htons(hard_timeout);
    ofm->buffer_id = htonl(UINT32_MAX);
    ofm->priority = htons(priority);
    ofm->reserved = htonl(0);

    open_vconn(argv[1], &vconn);
    send_openflow_buffer(vconn, buffer);
    vconn_close(vconn);
}

static void do_del_flows(int argc, char *argv[])
{
    struct vconn *vconn;
    uint16_t priority;
    uint16_t out_port;
    struct ofpbuf *buffer;
    struct ofp_flow_mod *ofm;

    /* Parse and send. */
    ofm = make_openflow(sizeof *ofm, OFPT_FLOW_MOD, &buffer);
    str_to_flow(argc > 2 ? argv[2] : "", &ofm->match, NULL, NULL, 
                &out_port, &priority, NULL, NULL);
    if (strict) {
        ofm->command = htons(OFPFC_DELETE_STRICT);
    } else {
        ofm->command = htons(OFPFC_DELETE);
    }
    ofm->idle_timeout = htons(0);
    ofm->hard_timeout = htons(0);
    ofm->buffer_id = htonl(UINT32_MAX);
    ofm->out_port = htons(out_port);
    ofm->priority = htons(priority);
    ofm->reserved = htonl(0);

    open_vconn(argv[1], &vconn);
    send_openflow_buffer(vconn, buffer);
    vconn_close(vconn);
}

static void
<<<<<<< HEAD
do_monitor(int argc UNUSED, char *argv[])
=======
do_monitor(const struct settings *s OVS_UNUSED,
           int argc OVS_UNUSED, char *argv[])
>>>>>>> 67a4917b
{
    struct vconn *vconn;

    open_vconn(argv[1], &vconn);
    if (argc > 2) {
        int miss_send_len = atoi(argv[2]);
        int send_flow_exp = argc > 3 ? atoi(argv[3]) : 0;
        struct ofp_switch_config *osc;
        struct ofpbuf *buf;

        osc = make_openflow(sizeof *osc, OFPT_SET_CONFIG, &buf);
        osc->flags = htons(send_flow_exp ? OFPC_SEND_FLOW_EXP : 0);
        osc->miss_send_len = htons(miss_send_len);
        send_openflow_buffer(vconn, buf);
    }
    for (;;) {
        struct ofpbuf *b;
        run(vconn_recv_block(vconn, &b), "vconn_recv");
        ofp_print(stderr, b->data, b->size, 2);
        ofpbuf_delete(b);
    }
}

static void
<<<<<<< HEAD
do_dump_ports(int argc UNUSED, char *argv[])
=======
do_dump_ports(const struct settings *s OVS_UNUSED,
              int argc OVS_UNUSED, char *argv[])
>>>>>>> 67a4917b
{
    dump_trivial_stats_transaction(argv[1], OFPST_PORT);
}

static void
<<<<<<< HEAD
do_probe(int argc UNUSED, char *argv[])
=======
do_probe(const struct settings *s OVS_UNUSED,
         int argc OVS_UNUSED, char *argv[])
>>>>>>> 67a4917b
{
    struct ofpbuf *request;
    struct vconn *vconn;
    struct ofpbuf *reply;

    make_openflow(sizeof(struct ofp_header), OFPT_ECHO_REQUEST, &request);
    open_vconn(argv[1], &vconn);
    run(vconn_transact(vconn, request, &reply), "talking to %s", argv[1]);
    if (reply->size != sizeof(struct ofp_header)) {
        ovs_fatal(0, "reply does not match request");
    }
    ofpbuf_delete(reply);
    vconn_close(vconn);
}

static void
<<<<<<< HEAD
do_mod_port(int argc UNUSED, char *argv[])
=======
do_mod_port(const struct settings *s OVS_UNUSED,
            int argc OVS_UNUSED, char *argv[])
>>>>>>> 67a4917b
{
    struct ofpbuf *request, *reply;
    struct ofp_switch_features *osf;
    struct ofp_port_mod *opm;
    struct vconn *vconn;
    char *endptr;
    int n_ports;
    int port_idx;
    int port_no;
    

    /* Check if the argument is a port index.  Otherwise, treat it as
     * the port name. */
    port_no = strtol(argv[2], &endptr, 10);
    if (port_no == 0 && endptr == argv[2]) {
        port_no = -1;
    }

    /* Send a "Features Request" to get the information we need in order 
     * to modify the port. */
    make_openflow(sizeof(struct ofp_header), OFPT_FEATURES_REQUEST, &request);
    open_vconn(argv[1], &vconn);
    run(vconn_transact(vconn, request, &reply), "talking to %s", argv[1]);

    osf = reply->data;
    n_ports = (reply->size - sizeof *osf) / sizeof *osf->ports;

    for (port_idx = 0; port_idx < n_ports; port_idx++) {
        if (port_no != -1) {
            /* Check argument as a port index */
            if (osf->ports[port_idx].port_no == htons(port_no)) {
                break;
            }
        } else {
            /* Check argument as an interface name */
            if (!strncmp((char *)osf->ports[port_idx].name, argv[2], 
                        sizeof osf->ports[0].name)) {
                break;
            }

        }
    }
    if (port_idx == n_ports) {
        ovs_fatal(0, "couldn't find monitored port: %s", argv[2]);
    }

    opm = make_openflow(sizeof(struct ofp_port_mod), OFPT_PORT_MOD, &request);
    opm->port_no = osf->ports[port_idx].port_no;
    memcpy(opm->hw_addr, osf->ports[port_idx].hw_addr, sizeof opm->hw_addr);
    opm->config = htonl(0);
    opm->mask = htonl(0);
    opm->advertise = htonl(0);

    printf("modifying port: %s\n", osf->ports[port_idx].name);

    if (!strncasecmp(argv[3], MOD_PORT_CMD_UP, sizeof MOD_PORT_CMD_UP)) {
        opm->mask |= htonl(OFPPC_PORT_DOWN);
    } else if (!strncasecmp(argv[3], MOD_PORT_CMD_DOWN, 
                sizeof MOD_PORT_CMD_DOWN)) {
        opm->mask |= htonl(OFPPC_PORT_DOWN);
        opm->config |= htonl(OFPPC_PORT_DOWN);
    } else if (!strncasecmp(argv[3], MOD_PORT_CMD_FLOOD, 
                sizeof MOD_PORT_CMD_FLOOD)) {
        opm->mask |= htonl(OFPPC_NO_FLOOD);
    } else if (!strncasecmp(argv[3], MOD_PORT_CMD_NOFLOOD, 
                sizeof MOD_PORT_CMD_NOFLOOD)) {
        opm->mask |= htonl(OFPPC_NO_FLOOD);
        opm->config |= htonl(OFPPC_NO_FLOOD);
    } else {
        ovs_fatal(0, "unknown mod-port command '%s'", argv[3]);
    }

    send_openflow_buffer(vconn, request);

    ofpbuf_delete(reply);
    vconn_close(vconn);
}

static void
<<<<<<< HEAD
do_ping(int argc, char *argv[])
=======
do_ping(const struct settings *s OVS_UNUSED, int argc, char *argv[])
>>>>>>> 67a4917b
{
    size_t max_payload = 65535 - sizeof(struct ofp_header);
    unsigned int payload;
    struct vconn *vconn;
    int i;

    payload = argc > 2 ? atoi(argv[2]) : 64;
    if (payload > max_payload) {
        ovs_fatal(0, "payload must be between 0 and %zu bytes", max_payload);
    }

    open_vconn(argv[1], &vconn);
    for (i = 0; i < 10; i++) {
        struct timeval start, end;
        struct ofpbuf *request, *reply;
        struct ofp_header *rq_hdr, *rpy_hdr;

        rq_hdr = make_openflow(sizeof(struct ofp_header) + payload,
                               OFPT_ECHO_REQUEST, &request);
        random_bytes(rq_hdr + 1, payload);

        gettimeofday(&start, NULL);
        run(vconn_transact(vconn, ofpbuf_clone(request), &reply), "transact");
        gettimeofday(&end, NULL);

        rpy_hdr = reply->data;
        if (reply->size != request->size
            || memcmp(rpy_hdr + 1, rq_hdr + 1, payload)
            || rpy_hdr->xid != rq_hdr->xid
            || rpy_hdr->type != OFPT_ECHO_REPLY) {
            printf("Reply does not match request.  Request:\n");
            ofp_print(stdout, request, request->size, 2);
            printf("Reply:\n");
            ofp_print(stdout, reply, reply->size, 2);
        }
        printf("%zu bytes from %s: xid=%08"PRIx32" time=%.1f ms\n",
               reply->size - sizeof *rpy_hdr, argv[1], rpy_hdr->xid,
                   (1000*(double)(end.tv_sec - start.tv_sec))
                   + (.001*(end.tv_usec - start.tv_usec)));
        ofpbuf_delete(request);
        ofpbuf_delete(reply);
    }
    vconn_close(vconn);
}

static void
<<<<<<< HEAD
do_benchmark(int argc UNUSED, char *argv[])
=======
do_benchmark(const struct settings *s OVS_UNUSED,
             int argc OVS_UNUSED, char *argv[])
>>>>>>> 67a4917b
{
    size_t max_payload = 65535 - sizeof(struct ofp_header);
    struct timeval start, end;
    unsigned int payload_size, message_size;
    struct vconn *vconn;
    double duration;
    int count;
    int i;

    payload_size = atoi(argv[2]);
    if (payload_size > max_payload) {
        ovs_fatal(0, "payload must be between 0 and %zu bytes", max_payload);
    }
    message_size = sizeof(struct ofp_header) + payload_size;

    count = atoi(argv[3]);

    printf("Sending %d packets * %u bytes (with header) = %u bytes total\n",
           count, message_size, count * message_size);

    open_vconn(argv[1], &vconn);
    gettimeofday(&start, NULL);
    for (i = 0; i < count; i++) {
        struct ofpbuf *request, *reply;
        struct ofp_header *rq_hdr;

        rq_hdr = make_openflow(message_size, OFPT_ECHO_REQUEST, &request);
        memset(rq_hdr + 1, 0, payload_size);
        run(vconn_transact(vconn, request, &reply), "transact");
        ofpbuf_delete(reply);
    }
    gettimeofday(&end, NULL);
    vconn_close(vconn);

    duration = ((1000*(double)(end.tv_sec - start.tv_sec))
                + (.001*(end.tv_usec - start.tv_usec)));
    printf("Finished in %.1f ms (%.0f packets/s) (%.0f bytes/s)\n",
           duration, count / (duration / 1000.0),
           count * message_size / (duration / 1000.0));
}

static void
<<<<<<< HEAD
do_help(int argc UNUSED, char *argv[] UNUSED)
=======
do_execute(const struct settings *s OVS_UNUSED, int argc, char *argv[])
{
    struct vconn *vconn;
    struct ofpbuf *request;
    struct nicira_header *nicira;
    struct nx_command_reply *ncr;
    uint32_t xid;
    int i;

    nicira = make_openflow(sizeof *nicira, OFPT_VENDOR, &request);
    xid = nicira->header.xid;
    nicira->vendor = htonl(NX_VENDOR_ID);
    nicira->subtype = htonl(NXT_COMMAND_REQUEST);
    ofpbuf_put(request, argv[2], strlen(argv[2]));
    for (i = 3; i < argc; i++) {
        ofpbuf_put_zeros(request, 1);
        ofpbuf_put(request, argv[i], strlen(argv[i]));
    }
    update_openflow_length(request);

    open_vconn(argv[1], &vconn);
    run(vconn_send_block(vconn, request), "send");

    for (;;) {
        struct ofpbuf *reply;
        uint32_t status;

        run(vconn_recv_xid(vconn, xid, &reply), "recv_xid");
        if (reply->size < sizeof *ncr) {
            ovs_fatal(0, "reply is too short (%zu bytes < %zu bytes)",
                      reply->size, sizeof *ncr);
        }
        ncr = reply->data;
        if (ncr->nxh.header.type != OFPT_VENDOR
            || ncr->nxh.vendor != htonl(NX_VENDOR_ID)
            || ncr->nxh.subtype != htonl(NXT_COMMAND_REPLY)) {
            ovs_fatal(0, "reply is invalid");
        }

        status = ntohl(ncr->status);
        if (status & NXT_STATUS_STARTED) {
            /* Wait for a second reply. */
            continue;
        } else if (status & NXT_STATUS_EXITED) {
            fprintf(stderr, "process terminated normally with exit code %d",
                    status & NXT_STATUS_EXITSTATUS);
        } else if (status & NXT_STATUS_SIGNALED) {
            fprintf(stderr, "process terminated by signal %d",
                    status & NXT_STATUS_TERMSIG);
        } else if (status & NXT_STATUS_ERROR) {
            fprintf(stderr, "error executing command");
        } else {
            fprintf(stderr, "process terminated for unknown reason");
        }
        if (status & NXT_STATUS_COREDUMP) {
            fprintf(stderr, " (core dumped)");
        }
        putc('\n', stderr);

        fwrite(ncr + 1, reply->size - sizeof *ncr, 1, stdout);
        break;
    }
}

static void
do_help(const struct settings *s OVS_UNUSED,
        int argc OVS_UNUSED, char *argv[] OVS_UNUSED)
>>>>>>> 67a4917b
{
    usage();
}

static const struct command all_commands[] = {
    { "show", 1, 1, do_show },
    { "status", 1, 2, do_status },
    { "monitor", 1, 3, do_monitor },
    { "dump-desc", 1, 1, do_dump_desc },
    { "dump-tables", 1, 1, do_dump_tables },
    { "dump-flows", 1, 2, do_dump_flows },
    { "dump-aggregate", 1, 2, do_dump_aggregate },
    { "add-flow", 2, 2, do_add_flow },
    { "add-flows", 2, 2, do_add_flows },
    { "mod-flows", 2, 2, do_mod_flows },
    { "del-flows", 1, 2, do_del_flows },
    { "dump-ports", 1, 1, do_dump_ports },
    { "mod-port", 3, 3, do_mod_port },
    { "probe", 1, 1, do_probe },
    { "ping", 1, 2, do_ping },
    { "benchmark", 3, 3, do_benchmark },
    { "help", 0, INT_MAX, do_help },
    { NULL, 0, 0, NULL },
};<|MERGE_RESOLUTION|>--- conflicted
+++ resolved
@@ -340,22 +340,14 @@
 }
 
 static void
-<<<<<<< HEAD
-do_show(int argc UNUSED, char *argv[])
-=======
-do_show(const struct settings *s OVS_UNUSED, int argc OVS_UNUSED, char *argv[])
->>>>>>> 67a4917b
+do_show(int argc OVS_UNUSED, char *argv[])
 {
     dump_trivial_transaction(argv[1], OFPT_FEATURES_REQUEST);
     dump_trivial_transaction(argv[1], OFPT_GET_CONFIG_REQUEST);
 }
 
 static void
-<<<<<<< HEAD
 do_status(int argc, char *argv[])
-=======
-do_status(const struct settings *s OVS_UNUSED, int argc, char *argv[])
->>>>>>> 67a4917b
 {
     struct nicira_header *request, *reply;
     struct vconn *vconn;
@@ -387,23 +379,13 @@
 }
 
 static void
-<<<<<<< HEAD
-do_dump_desc(int argc UNUSED, char *argv[])
-=======
-do_dump_desc(const struct settings *s OVS_UNUSED,
-             int argc OVS_UNUSED, char *argv[])
->>>>>>> 67a4917b
+do_dump_desc(int argc OVS_UNUSED, char *argv[])
 {
     dump_trivial_stats_transaction(argv[1], OFPST_DESC);
 }
 
 static void
-<<<<<<< HEAD
-do_dump_tables(int argc UNUSED, char *argv[])
-=======
-do_dump_tables(const struct settings *s OVS_UNUSED,
-               int argc OVS_UNUSED, char *argv[])
->>>>>>> 67a4917b
+do_dump_tables(int argc OVS_UNUSED, char *argv[])
 {
     dump_trivial_stats_transaction(argv[1], OFPST_TABLE);
 }
@@ -799,11 +781,7 @@
 }
 
 static void
-<<<<<<< HEAD
 do_dump_flows(int argc, char *argv[])
-=======
-do_dump_flows(const struct settings *s OVS_UNUSED, int argc, char *argv[])
->>>>>>> 67a4917b
 {
     struct ofp_flow_stats_request *req;
     uint16_t out_port;
@@ -819,11 +797,7 @@
 }
 
 static void
-<<<<<<< HEAD
 do_dump_aggregate(int argc, char *argv[])
-=======
-do_dump_aggregate(const struct settings *s OVS_UNUSED, int argc, char *argv[])
->>>>>>> 67a4917b
 {
     struct ofp_aggregate_stats_request *req;
     struct ofpbuf *request;
@@ -839,12 +813,7 @@
 }
 
 static void
-<<<<<<< HEAD
-do_add_flow(int argc UNUSED, char *argv[])
-=======
-do_add_flow(const struct settings *s OVS_UNUSED, int argc OVS_UNUSED,
-            char *argv[])
->>>>>>> 67a4917b
+do_add_flow(int argc OVS_UNUSED, char *argv[])
 {
     struct vconn *vconn;
     struct ofpbuf *buffer;
@@ -872,12 +841,7 @@
 }
 
 static void
-<<<<<<< HEAD
-do_add_flows(int argc UNUSED, char *argv[])
-=======
-do_add_flows(const struct settings *s OVS_UNUSED, int argc OVS_UNUSED,
-             char *argv[])
->>>>>>> 67a4917b
+do_add_flows(int argc OVS_UNUSED, char *argv[])
 {
     struct vconn *vconn;
     FILE *file;
@@ -930,11 +894,7 @@
 }
 
 static void
-<<<<<<< HEAD
-do_mod_flows(int argc UNUSED, char *argv[])
-=======
-do_mod_flows(const struct settings *s, int argc OVS_UNUSED, char *argv[])
->>>>>>> 67a4917b
+do_mod_flows(int argc OVS_UNUSED, char *argv[])
 {
     uint16_t priority, idle_timeout, hard_timeout;
     struct vconn *vconn;
@@ -995,12 +955,7 @@
 }
 
 static void
-<<<<<<< HEAD
-do_monitor(int argc UNUSED, char *argv[])
-=======
-do_monitor(const struct settings *s OVS_UNUSED,
-           int argc OVS_UNUSED, char *argv[])
->>>>>>> 67a4917b
+do_monitor(int argc OVS_UNUSED, char *argv[])
 {
     struct vconn *vconn;
 
@@ -1025,23 +980,13 @@
 }
 
 static void
-<<<<<<< HEAD
-do_dump_ports(int argc UNUSED, char *argv[])
-=======
-do_dump_ports(const struct settings *s OVS_UNUSED,
-              int argc OVS_UNUSED, char *argv[])
->>>>>>> 67a4917b
+do_dump_ports(int argc OVS_UNUSED, char *argv[])
 {
     dump_trivial_stats_transaction(argv[1], OFPST_PORT);
 }
 
 static void
-<<<<<<< HEAD
-do_probe(int argc UNUSED, char *argv[])
-=======
-do_probe(const struct settings *s OVS_UNUSED,
-         int argc OVS_UNUSED, char *argv[])
->>>>>>> 67a4917b
+do_probe(int argc OVS_UNUSED, char *argv[])
 {
     struct ofpbuf *request;
     struct vconn *vconn;
@@ -1058,12 +1003,7 @@
 }
 
 static void
-<<<<<<< HEAD
-do_mod_port(int argc UNUSED, char *argv[])
-=======
-do_mod_port(const struct settings *s OVS_UNUSED,
-            int argc OVS_UNUSED, char *argv[])
->>>>>>> 67a4917b
+do_mod_port(int argc OVS_UNUSED, char *argv[])
 {
     struct ofpbuf *request, *reply;
     struct ofp_switch_features *osf;
@@ -1143,11 +1083,7 @@
 }
 
 static void
-<<<<<<< HEAD
 do_ping(int argc, char *argv[])
-=======
-do_ping(const struct settings *s OVS_UNUSED, int argc, char *argv[])
->>>>>>> 67a4917b
 {
     size_t max_payload = 65535 - sizeof(struct ofp_header);
     unsigned int payload;
@@ -1194,12 +1130,7 @@
 }
 
 static void
-<<<<<<< HEAD
-do_benchmark(int argc UNUSED, char *argv[])
-=======
-do_benchmark(const struct settings *s OVS_UNUSED,
-             int argc OVS_UNUSED, char *argv[])
->>>>>>> 67a4917b
+do_benchmark(int argc OVS_UNUSED, char *argv[])
 {
     size_t max_payload = 65535 - sizeof(struct ofp_header);
     struct timeval start, end;
@@ -1242,77 +1173,7 @@
 }
 
 static void
-<<<<<<< HEAD
-do_help(int argc UNUSED, char *argv[] UNUSED)
-=======
-do_execute(const struct settings *s OVS_UNUSED, int argc, char *argv[])
-{
-    struct vconn *vconn;
-    struct ofpbuf *request;
-    struct nicira_header *nicira;
-    struct nx_command_reply *ncr;
-    uint32_t xid;
-    int i;
-
-    nicira = make_openflow(sizeof *nicira, OFPT_VENDOR, &request);
-    xid = nicira->header.xid;
-    nicira->vendor = htonl(NX_VENDOR_ID);
-    nicira->subtype = htonl(NXT_COMMAND_REQUEST);
-    ofpbuf_put(request, argv[2], strlen(argv[2]));
-    for (i = 3; i < argc; i++) {
-        ofpbuf_put_zeros(request, 1);
-        ofpbuf_put(request, argv[i], strlen(argv[i]));
-    }
-    update_openflow_length(request);
-
-    open_vconn(argv[1], &vconn);
-    run(vconn_send_block(vconn, request), "send");
-
-    for (;;) {
-        struct ofpbuf *reply;
-        uint32_t status;
-
-        run(vconn_recv_xid(vconn, xid, &reply), "recv_xid");
-        if (reply->size < sizeof *ncr) {
-            ovs_fatal(0, "reply is too short (%zu bytes < %zu bytes)",
-                      reply->size, sizeof *ncr);
-        }
-        ncr = reply->data;
-        if (ncr->nxh.header.type != OFPT_VENDOR
-            || ncr->nxh.vendor != htonl(NX_VENDOR_ID)
-            || ncr->nxh.subtype != htonl(NXT_COMMAND_REPLY)) {
-            ovs_fatal(0, "reply is invalid");
-        }
-
-        status = ntohl(ncr->status);
-        if (status & NXT_STATUS_STARTED) {
-            /* Wait for a second reply. */
-            continue;
-        } else if (status & NXT_STATUS_EXITED) {
-            fprintf(stderr, "process terminated normally with exit code %d",
-                    status & NXT_STATUS_EXITSTATUS);
-        } else if (status & NXT_STATUS_SIGNALED) {
-            fprintf(stderr, "process terminated by signal %d",
-                    status & NXT_STATUS_TERMSIG);
-        } else if (status & NXT_STATUS_ERROR) {
-            fprintf(stderr, "error executing command");
-        } else {
-            fprintf(stderr, "process terminated for unknown reason");
-        }
-        if (status & NXT_STATUS_COREDUMP) {
-            fprintf(stderr, " (core dumped)");
-        }
-        putc('\n', stderr);
-
-        fwrite(ncr + 1, reply->size - sizeof *ncr, 1, stdout);
-        break;
-    }
-}
-
-static void
-do_help(const struct settings *s OVS_UNUSED,
-        int argc OVS_UNUSED, char *argv[] OVS_UNUSED)
->>>>>>> 67a4917b
+do_help(int argc OVS_UNUSED, char *argv[] OVS_UNUSED)
 {
     usage();
 }
